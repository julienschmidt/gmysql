// gmysql - A MySQL package for Go
//
// Copyright 2016 The gmysql Authors. All rights reserved.
//
// This Source Code Form is subject to the terms of the Mozilla Public
// License, v. 2.0. If a copy of the MPL was not distributed with this file,
// You can obtain one at http://mozilla.org/MPL/2.0/.

package gmysql

import (
	"net"
	"strconv"
	"strings"
	"time"
)

type Conn struct {
	buf              buffer
	netConn          net.Conn
	affectedRows     uint64
	insertID         uint64
	cfg              *Config
	maxPacketAllowed int
	maxWriteSize     int
	writeTimeout     time.Duration
	flags            clientFlag
	status           statusFlag
	sequence         uint8
	strict           bool
}

<<<<<<< HEAD
// DialFunc is a function which can be used to establish the network connection.
// Custom dial functions must be registered with RegisterDial
type DialFunc func(addr string) (net.Conn, error)

var dials map[string]DialFunc

// RegisterDial registers a custom dial function. It can then be used by the
// network address mynet(addr), where mynet is the registered new network.
// addr is passed as a parameter to the dial function.
func RegisterDial(net string, dial DialFunc) {
	if dials == nil {
		dials = make(map[string]DialFunc)
	}
	dials[net] = dial
}

// Open opens a new connection
func Open(dsn string) (*Conn, error) {
	var err error

	// New mysqlConn
	conn := &Conn{
		maxPacketAllowed: maxPacketSize,
		maxWriteSize:     maxPacketSize - 1,
	}
	conn.cfg, err = ParseDSN(dsn)
	if err != nil {
		return nil, err
	}
	conn.strict = conn.cfg.Strict

	// Connect to Server
	if dial, ok := dials[conn.cfg.Net]; ok {
		conn.netConn, err = dial(conn.cfg.Addr)
	} else {
		nd := net.Dialer{Timeout: conn.cfg.Timeout}
		conn.netConn, err = nd.Dial(conn.cfg.Net, conn.cfg.Addr)
	}
	if err != nil {
		return nil, err
	}

	// Enable TCP Keepalives on TCP connections
	if tc, ok := conn.netConn.(*net.TCPConn); ok {
		if err := tc.SetKeepAlive(true); err != nil {
			// Don't send COM_QUIT before handshake.
			conn.netConn.Close()
			conn.netConn = nil
			return nil, err
		}
	}

	conn.buf = newBuffer(conn.netConn)

	// Reading Handshake Initialization Packet
	cipher, err := conn.readInitPacket()
	if err != nil {
		conn.cleanup()
		return nil, err
	}

	// Send Client Authentication Packet
	if err = conn.writeAuthPacket(cipher); err != nil {
		conn.cleanup()
		return nil, err
	}

	// Handle response to auth packet, switch methods if possible
	if err = conn.handleAuthResult(cipher); err != nil {
		// Authentication failed and MySQL has already closed the connection
		// (https://dev.mysql.com/doc/internals/en/authentication-fails.html).
		// Do not send COM_QUIT, just cleanup and return the error.
		conn.cleanup()
		return nil, err
	}

	// Get max allowed packet size
	maxap, err := conn.getSystemVar("max_allowed_packet")
	if err != nil {
		conn.Close()
		return nil, err
	}
	conn.maxPacketAllowed = stringToInt(maxap) - 1
	if conn.maxPacketAllowed < maxPacketSize {
		conn.maxWriteSize = conn.maxPacketAllowed
	}

	// Handle DSN Params
	err = conn.handleParams()
	if err != nil {
		conn.Close()
		return nil, err
	}

	return conn, nil
}

func (conn *Conn) handleAuthResult(cipher []byte) (err error) {
	// Read Result Packet
	if err = conn.readResultOK(); err == nil {
		return // auth successful
	}

	if conn.cfg == nil {
		return // auth failed and retry not possible
	}

	// Retry auth if configured to do so.
	if conn.cfg.AllowOldPasswords && err == ErrOldPassword {
		// Retry with old authentication method. Note: there are edge cases
		// where this should work but doesn't; this is currently "wontfix":
		// https://github.com/go-sql-driver/mysql/issues/184
		if err = conn.writeOldAuthPacket(cipher); err != nil {
			return
		}
		err = conn.readResultOK()
	} else if conn.cfg.AllowCleartextPasswords && err == ErrCleartextPassword {
		// Retry with clear text password for
		// http://dev.mysql.com/doc/refman/5.7/en/cleartext-authentication-plugin.html
		// http://dev.mysql.com/doc/refman/5.7/en/pam-authentication-plugin.html
		if err = conn.writeClearAuthPacket(); err != nil {
			return
		}
		err = conn.readResultOK()
	}
	return
=======
type config struct {
	user                    string
	passwd                  string
	net                     string
	addr                    string
	dbname                  string
	params                  map[string]string
	loc                     *time.Location
	tls                     *tls.Config
	timeout                 time.Duration
	readTimeout             time.Duration
	writeTimeout            time.Duration
	collation               uint8
	allowAllFiles           bool
	allowOldPasswords       bool
	allowCleartextPasswords bool
	clientFoundRows         bool
	columnsWithAlias        bool
	interpolateParams       bool
>>>>>>> 63ccb408
}

// Handles parameters set in DSN after the connection is established
func (conn *Conn) handleParams() (err error) {
	for param, val := range conn.cfg.Params {
		switch param {
		// Charset
		case "charset":
			charsets := strings.Split(val, ",")
			for i := range charsets {
				// ignore errors here - a charset may not exist
				err = conn.exec("SET NAMES " + charsets[i])
				if err == nil {
					break
				}
			}
			if err != nil {
				return
			}

		// System Vars
		default:
			err = conn.exec("SET " + param + "=" + val + "")
			if err != nil {
				return
			}
		}
	}
	return
}

// Close closes the database connection.
func (conn *Conn) Close() (err error) {
	// Makes Close idempotent
	if conn.netConn != nil {
		err = conn.writeCommandPacket(comQuit)
	}

<<<<<<< HEAD
	conn.cleanup()
=======
	mc.cfg = nil
	mc.buf.nc = nil
>>>>>>> 63ccb408

	return
}

// cleanup closes the network connection and unsets internal variables.
// Do not call this function after successfully authentication, call Close
// instead. This function is called before auth or on auth failure because MySQL
// will have already closed the network connection.
func (conn *Conn) cleanup() {
	// Makes cleanup idempotent
	if conn.netConn != nil {
		if err := conn.netConn.Close(); err != nil {
			errLog.Print(err)
		}
		conn.netConn = nil
	}
	conn.cfg = nil
	conn.buf.rd = nil
}

func (conn *Conn) interpolateParams(query string, args []interface{}) (string, error) {
	buf := conn.buf.takeCompleteBuffer()
	if buf == nil {
		// can not take the buffer. Something must be wrong with the connection
		return "", ErrBusyBuffer
	}
	buf = buf[:0]
	argPos := 0

	for i := 0; i < len(query); i++ {
		q := strings.IndexByte(query[i:], '?')
		if q == -1 {
			buf = append(buf, query[i:]...)
			break
		}
		buf = append(buf, query[i:i+q]...)
		i += q

		arg := args[argPos]
		argPos++

		if arg == nil {
			buf = append(buf, "NULL"...)
			continue
		}

		switch v := arg.(type) {
		case int64:
			buf = strconv.AppendInt(buf, v, 10)
		case float64:
			buf = strconv.AppendFloat(buf, v, 'g', -1, 64)
		case bool:
			if v {
				buf = append(buf, '1')
			} else {
				buf = append(buf, '0')
			}
		case time.Time:
			if v.IsZero() {
				buf = append(buf, "'0000-00-00'"...)
			} else {
				v := v.In(conn.cfg.Loc)
				v = v.Add(time.Nanosecond * 500) // To round under microsecond
				year := v.Year()
				year100 := year / 100
				year1 := year % 100
				month := v.Month()
				day := v.Day()
				hour := v.Hour()
				minute := v.Minute()
				second := v.Second()
				micro := v.Nanosecond() / 1000

				buf = append(buf, []byte{
					'\'',
					digits10[year100], digits01[year100],
					digits10[year1], digits01[year1],
					'-',
					digits10[month], digits01[month],
					'-',
					digits10[day], digits01[day],
					' ',
					digits10[hour], digits01[hour],
					':',
					digits10[minute], digits01[minute],
					':',
					digits10[second], digits01[second],
				}...)

				if micro != 0 {
					micro10000 := micro / 10000
					micro100 := micro / 100 % 100
					micro1 := micro % 100
					buf = append(buf, []byte{
						'.',
						digits10[micro10000], digits01[micro10000],
						digits10[micro100], digits01[micro100],
						digits10[micro1], digits01[micro1],
					}...)
				}
				buf = append(buf, '\'')
			}
		case []byte:
			if v == nil {
				buf = append(buf, "NULL"...)
			} else {
				buf = append(buf, "_binary'"...)
				if conn.status&statusNoBackslashEscapes == 0 {
					buf = escapeBytesBackslash(buf, v)
				} else {
					buf = escapeBytesQuotes(buf, v)
				}
				buf = append(buf, '\'')
			}
		case string:
			buf = append(buf, '\'')
			if conn.status&statusNoBackslashEscapes == 0 {
				buf = escapeStringBackslash(buf, v)
			} else {
				buf = escapeStringQuotes(buf, v)
			}
			buf = append(buf, '\'')
		default:
			//fmt.Printf("arg: %#v \n", arg) // DEBUG
			return "", ErrUnsafeInterpolate
		}

		if len(buf)+4 > conn.maxPacketAllowed {
			return "", ErrPktTooLarge // TODO?
		}
	}
	if argPos != len(args) {
		return "", ErrInterpolateFailed // TODO
	}
	return string(buf), nil
}

// Exec executes a query without returning any rows.
// The args are for any placeholder parameters in the query.
func (conn *Conn) Exec(query string, args ...interface{}) (res Result, err error) {
	if conn.netConn == nil {
		err = ErrInvalidConn
		return
	}
	if len(args) != 0 {
		// try to interpolate the parameters to save extra roundtrips for preparing and closing a statement
		query, err = conn.interpolateParams(query, args)
		if err != nil {
			return
		}
		args = nil
	}
	conn.affectedRows = 0
	conn.insertID = 0

	if err = conn.exec(query); err == nil {
		res.affectedRows = int64(conn.affectedRows)
		res.insertID = int64(conn.insertID)
	}
	return
}

// Internal function to execute commands
func (conn *Conn) exec(query string) error {
	// Send command
	err := conn.writeCommandPacketStr(comQuery, query)
	if err != nil {
		return err
	}

	// Read Result
	resLen, err := conn.readResultSetHeaderPacket()
	if err == nil && resLen > 0 {
		if err = conn.readUntilEOF(); err != nil {
			return err
		}

		err = conn.readUntilEOF()
	}

	return err
}

// Query executes a query that returns rows, typically a SELECT.
// The args are for any placeholder parameters in the query.
func (conn *Conn) Query(query string, args ...interface{}) (rows Rows, err error) {
	if conn.netConn == nil {
		return nil, ErrInvalidConn
	}
	if len(args) != 0 {
		// try client-side prepare to reduce roundtrip
		query, err = conn.interpolateParams(query, args)
		if err != nil {
			return
		}
		args = nil
	}
	// Send command
	if err = conn.writeCommandPacketStr(comQuery, query); err == nil {
		// Read Result
		var resLen int
		resLen, err = conn.readResultSetHeaderPacket()
		if err == nil {
			tr := new(textRows)
			tr.conn = conn

			if resLen == 0 {
				// no columns, no more data
				return emptyRows{}, nil
			}
			// Columns
			tr.columns, err = conn.readColumns(resLen)
			return tr, err
		}
	}
	return
}

// Gets the value of the given MySQL System Variable
// The returned byte slice is only valid until the next read
func (conn *Conn) getSystemVar(name string) ([]byte, error) {
	// Send command
	if err := conn.writeCommandPacketStr(comQuery, "SELECT @@"+name); err != nil {
		return nil, err
	}

	// Read Result
	resLen, err := conn.readResultSetHeaderPacket()
	if err == nil {
		tr := new(textRows)
		tr.conn = conn
		tr.columns = []Field{{fieldType: fieldTypeVarChar}}

		if resLen > 0 { // TODO: resLen must be 1
			// Columns
			if err := conn.readUntilEOF(); err != nil {
				return nil, err
			}
		}

		dest := []interface{}{[]byte{}}
		if err = tr.readRow(); err == nil {
			if err = tr.convert(dest); err == nil {
				return dest[0].([]byte), conn.readUntilEOF()
			}
		}
	}
	return nil, err
}<|MERGE_RESOLUTION|>--- conflicted
+++ resolved
@@ -30,7 +30,6 @@
 	strict           bool
 }
 
-<<<<<<< HEAD
 // DialFunc is a function which can be used to establish the network connection.
 // Custom dial functions must be registered with RegisterDial
 type DialFunc func(addr string) (net.Conn, error)
@@ -85,6 +84,10 @@
 
 	conn.buf = newBuffer(conn.netConn)
 
+	// Set I/O timeouts
+	conn.buf.timeout = conn.cfg.ReadTimeout
+	conn.writeTimeout = conn.cfg.WriteTimeout
+
 	// Reading Handshake Initialization Packet
 	cipher, err := conn.readInitPacket()
 	if err != nil {
@@ -157,27 +160,6 @@
 		err = conn.readResultOK()
 	}
 	return
-=======
-type config struct {
-	user                    string
-	passwd                  string
-	net                     string
-	addr                    string
-	dbname                  string
-	params                  map[string]string
-	loc                     *time.Location
-	tls                     *tls.Config
-	timeout                 time.Duration
-	readTimeout             time.Duration
-	writeTimeout            time.Duration
-	collation               uint8
-	allowAllFiles           bool
-	allowOldPasswords       bool
-	allowCleartextPasswords bool
-	clientFoundRows         bool
-	columnsWithAlias        bool
-	interpolateParams       bool
->>>>>>> 63ccb408
 }
 
 // Handles parameters set in DSN after the connection is established
@@ -216,12 +198,7 @@
 		err = conn.writeCommandPacket(comQuit)
 	}
 
-<<<<<<< HEAD
 	conn.cleanup()
-=======
-	mc.cfg = nil
-	mc.buf.nc = nil
->>>>>>> 63ccb408
 
 	return
 }
@@ -239,7 +216,7 @@
 		conn.netConn = nil
 	}
 	conn.cfg = nil
-	conn.buf.rd = nil
+	conn.buf.nc = nil
 }
 
 func (conn *Conn) interpolateParams(query string, args []interface{}) (string, error) {

--- conflicted
+++ resolved
@@ -95,17 +95,13 @@
 		data[3] = conn.sequence
 
 		// Write packet
-<<<<<<< HEAD
-		n, err := conn.netConn.Write(data[:4+size])
-=======
-		if mc.writeTimeout > 0 {
-			if err := mc.netConn.SetWriteDeadline(time.Now().Add(mc.writeTimeout)); err != nil {
+		if conn.writeTimeout > 0 {
+			if err := conn.netConn.SetWriteDeadline(time.Now().Add(conn.writeTimeout)); err != nil {
 				return err
 			}
 		}
 
-		n, err := mc.netConn.Write(data[:4+size])
->>>>>>> 63ccb408
+		n, err := conn.netConn.Write(data[:4+size])
 		if err == nil && n == 4+size {
 			conn.sequence++
 			if size != maxPacketSize {
@@ -278,13 +274,8 @@
 		if err := tlsConn.Handshake(); err != nil {
 			return err
 		}
-<<<<<<< HEAD
 		conn.netConn = tlsConn
-		conn.buf.rd = tlsConn
-=======
-		mc.netConn = tlsConn
-		mc.buf.nc = tlsConn
->>>>>>> 63ccb408
+		conn.buf.nc = tlsConn
 	}
 
 	// Filler [23 bytes] (all 0x00)
